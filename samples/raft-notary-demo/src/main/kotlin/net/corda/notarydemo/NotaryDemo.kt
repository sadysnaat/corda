--- conflicted
+++ resolved
@@ -40,11 +40,7 @@
     private val counterpartyNode by lazy {
         val (parties, partyUpdates) = rpc.networkMapUpdates()
         partyUpdates.notUsed()
-<<<<<<< HEAD
         parties.first { it.legalIdentity.name == BOB.name }
-=======
-        parties.first { it.legalIdentity.name == X500Name("CN=Counterparty,O=R3,OU=corda,L=London,C=UK") }
->>>>>>> 25dbac0f
     }
 
     private companion object {
